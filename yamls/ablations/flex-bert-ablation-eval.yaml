--- conflicted
+++ resolved
@@ -44,18 +44,12 @@
     rotary_emb_base: 10000.0
     rotary_emb_scale_base: null
     rotary_emb_interleaved: false
-<<<<<<< HEAD
     use_fa2: false
     head_class_norm: null
     head_class_act: tanh
-=======
-    head_class_norm: None
-    head_class_act: "tanh"
-    deterministic_fa2: true
 
 # Loading
 # # (fill this in with the composer checkpoint from the end of pre-training a Mosaic BERT)
->>>>>>> 897be411
 starting_checkpoint_load_path: latest-rank0.pt
 local_pretrain_checkpoint_folder: /home/shared/512_flex-bert-base-uncased_dolma_rope_postnorm_layernorm_geglu-1e3
 save_finetune_checkpoint_prefix: ./bert-finetune-checkpoints
