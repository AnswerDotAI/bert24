--- conflicted
+++ resolved
@@ -12,14 +12,13 @@
 import numpy as np
 import huggingface_hub
 
+
 set_seed(11111111)
-FILES_REMOTE = None
+FILES_INFO = None
 
 
 KEEP_COLUMNS = ["id", "text", "added", "created", "source"]
 PARTITIONS_TO_KEEP_ALL = ["wiki"]
-
-FILES_INFO = None
 
 
 def keep_split_name(split_name):
@@ -30,20 +29,12 @@
     
 
 def folder_exists_in_huggingface_dataset(repo_name, folder_name, shard_id):
-<<<<<<< HEAD
     global FILES_INFO
     if FILES_INFO is None: # really only need to do this once, will help prevent 429's
         FILES_INFO = list(huggingface_hub.list_repo_tree(repo_name, repo_type="dataset"))
         print(len(FILES_INFO), "is the number of files in the dataset")
 
     for file_info in FILES_INFO:
-=======
-    global FILES_REMOTE
-    if FILES_REMOTE is None: # do this only once to cut down on API requests and 429s
-        FILES_REMOTE = list(huggingface_hub.list_repo_tree(repo_name, repo_type="dataset"))
-    
-    for file_info in FILES_REMOTE:
->>>>>>> ddd2b570
         if os.path.isdir(f"tmp{shard_id}/{file_info.path}"):
             print(f"Removing {file_info.path} since it's uploaded now")
             os.system(f"rm -rf tmp{shard_id}/{file_info.path}")
@@ -165,11 +156,6 @@
 
     sample_dolma(args.percentage, args.repo_name, args.debug)
 
-<<<<<<< HEAD
     # example usage: 
     #   python -u sample_from_dolma.py --repo_name orionweller/dolma_20_percent_sample --percentage 0.2 > dolma_sample.log 2>&1
-    #   python -u sample_from_dolma.py --repo_name orionweller/dolma_20_percent_sample --percentage 0.2 --shard_num 10 --shard_id 9 > dolma_sample_9.log 2>&1
-=======
-    # example usage: python -u sample_from_dolma.py --repo_name orionweller/dolma_20_percent_sample --percentage 0.2 > dolma_sample.log 2>&1
-    # python -u sample_from_dolma.py --repo_name orionweller/dolma_20_percent_sample --percentage 0.2 --shard_num 3 --shard_id 2 > dolma_sample_2.log 2>&1
->>>>>>> ddd2b570
+    #   python -u sample_from_dolma.py --repo_name orionweller/dolma_20_percent_sample --percentage 0.2 --shard_num 10 --shard_id 9 > dolma_sample_9.log 2>&1