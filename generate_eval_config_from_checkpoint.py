import os
from collections import OrderedDict
from pathlib import Path
from typing import Annotated, List, Optional

import typer
import yaml
from typer import Option

import wandb

app = typer.Typer(context_settings={"help_option_names": ["-h", "--help"]}, pretty_exceptions_show_locals=False)


def ordered_yaml_dump(data, stream=None, Dumper=yaml.Dumper, **kwds):
    class OrderedDumper(Dumper):
        pass

    def _dict_representer(dumper, data):
        return dumper.represent_mapping(yaml.resolver.BaseResolver.DEFAULT_MAPPING_TAG, data.items())

    OrderedDumper.add_representer(OrderedDict, _dict_representer)
    return yaml.dump(data, stream, OrderedDumper, **kwds)


def safe_get(dict_obj, key, default=None):
    return dict_obj.get(key, default)


def get_wandb_config(run_name, entity_name, project_name):
    api = wandb.Api()
    runs = api.runs(f"{entity_name}/{project_name}")
    target_run = next((run for run in runs if run.name == run_name), None)

    if target_run:
        # Download the config.yaml file
        file_name = "config.yaml"
        target_run.file(file_name).download(replace=True)

        # Load the config file
        config_path = Path(file_name)
        with config_path.open() as f:
            config = yaml.safe_load(f)

        # Flatten the nested structure and remove 'desc' and 'value' keys
        def flatten_config(cfg):
            flattened = {}
            for key, value in cfg.items():
                if isinstance(value, dict):
                    if "desc" in value and "value" in value and value["desc"] is None:
                        flattened[key] = value["value"]
                    else:
                        flattened[key] = flatten_config(value)
                else:
                    flattened[key] = value
            return flattened

        config = flatten_config(config)

        # Remove the _wandb key from the config
        if "_wandb" in config:
            del config["_wandb"]

        # Ensure all required keys are present
        required_keys = [
            "data_local",
            "data_remote",
            "max_seq_len",
            "tokenizer_name",
            "mlm_probability",
            "run_name",
            "model",
            "train_loader",
            "eval_loader",
            "scheduler",
            "optimizer",
            "algorithms",
            "max_duration",
            "eval_interval",
            "global_train_batch_size",
            "global_eval_batch_size",
            "seed",
            "device_eval_batch_size",
            "device_train_microbatch_size",
            "precision",
            "progress_bar",
            "log_to_console",
            "console_log_interval",
            "callbacks",
            "loggers",
            "save_interval",
            "save_num_checkpoints_to_keep",
            "save_folder",
        ]

        for key in required_keys:
            if key not in config:
                config[key] = None  # or some default value

        # Remove all keys not in required_keys
        config = {key: config[key] for key in required_keys if key in config}

        print(f"   Successfully loaded config from run: {run_name}")

        return config
    else:
        print(f"Run '{run_name}' not found in project '{entity_name}/{project_name}'")

    # Finish the wandb run
    wandb.finish()


# fmt: off
@app.command()
def main(
    checkpoint: Annotated[Path, Option(help="Path to a model checkpoint", show_default=False, rich_help_panel="Checkpoint & Config Paths")],
    output_dir: Annotated[Path, Option(help="Output directory for the generated config", rich_help_panel="Checkpoint & Config Paths")] = Path("./yamls/ablations"),
    train_config: Annotated[Optional[Path], Option(help="Path to a .yaml file containing training configuration", rich_help_panel="Checkpoint & Config Paths")] = None,
    wandb_run: Annotated[Optional[str], Option(help="wandb run containing the training configuration", rich_help_panel="W&B")] = None,
    wandb_project: Annotated[Optional[str], Option(help="wandb project for the run", rich_help_panel="W&B")] = None,
    wandb_entity: Annotated[Optional[str], Option(help="wandb entity for the project", rich_help_panel="W&B")] = None,
    track_run: Annotated[bool, Option("--track-run", help="Track the eval run with wandb", rich_help_panel="W&B")] = False,
    track_run_project: Annotated[Optional[str], Option(help="wandb project for tracking the run", rich_help_panel="W&B")] = None,
    pooling_type: Annotated[Optional[str], Option(help="Pooling type for the classification head", show_default=False, rich_help_panel="Model Options")] = None,
    head_class_act: Annotated[Optional[str], Option(help="Classification head activation function. Defaults to hidden_act if set, then tanh", show_default=False, rich_help_panel="Model Options")] = None,
    head_class_norm: Annotated[Optional[str], Option(help="Classification head normalization function", show_default=False, rich_help_panel="Model Options")] = None,
    head_class_dropout: Annotated[float, Option(help="Classification head dropout rate", rich_help_panel="Model Options")] = 0.0,
    skip_semipro: Annotated[bool, Option("--skip-semipro", help="Skip the MlMMLU-Amateur/Semipro eval", rich_help_panel="Skip Tasks")] = False,
    skip_reserve: Annotated[bool, Option("--skip-reserve", help="Skip the MlMMLU-Rookie/Reserve eval", rich_help_panel="Skip Tasks")] = False,
    skip_eurlex: Annotated[bool, Option("--skip-eurlex", help="Skip the EurLex eval", rich_help_panel="Skip Tasks")] = False,
    skip_mnli: Annotated[bool, Option("--skip-mnli", help="Skip the MNLI eval", rich_help_panel="Skip Tasks")] = False,
    skip_boolq: Annotated[bool, Option("--skip-boolq", help="Skip the BoolQ eval", rich_help_panel="Skip Tasks")] = False,
    skip_wic: Annotated[bool, Option("--skip-wic", help="Skip the WIC eval", rich_help_panel="Skip Tasks")] = False,
    skip_ultrafeedback: Annotated[bool, Option("--skip-ultrafeedback", help="Skip the UltraFeedback eval", rich_help_panel="Skip Tasks")] = False,
    fast_ultrafeedback: Annotated[bool, Option("--fast-ultrafeedback", help="Use a shorter sequence length (1536) for the UltraFeedback eval", rich_help_panel="Task Settings")] = False,
    seeds: Annotated[List[int], Option(help="List of seeds to use for the eval", rich_help_panel="Task Settings")] = [1618, 42, 6033, 3145],
    parallel: Annotated[bool, Option("--parallel/--single", help="Run the evals in parallel on multiple GPUs or one GPU", rich_help_panel="Task Settings")] = True,
):
# fmt: on
    # Read the input YAML file
    os.makedirs(output_dir, exist_ok=True)
    input_config = None

    if "pt" in str(checkpoint):
        ckpt = checkpoint.name  # checkpoint
        ckpt_path = str(checkpoint.parent)
    else:
        ckpt = "latest-rank0.pt"
        ckpt_path = str(checkpoint).rstrip("/")
    ckpt_id = ckpt_path.split("/")[-1]

    if train_config:
        with open(train_config, "r") as file:
            input_config = yaml.safe_load(file)
    else:
        # Specify the run name
        print("Attempting to find config file within checkpoint folder...")
        yaml_file = str(checkpoint.parent) + f"/{checkpoint.parent.name}.yaml" # ckpt_path 
        yaml_file_alt = ckpt_path + "/" + ckpt_id + ".yaml"
        print(yaml_file)

        if os.path.exists(yaml_file):
            with open(yaml_file, "r") as file:
                input_config = yaml.safe_load(file)
        elif os.path.exists(yaml_file_alt):
            with open(yaml_file_alt, "r") as file:
                input_config = yaml.safe_load(file)
        else:
            if wandb_run:
                run_name = wandb_run
            else:
                print("   No train config specified and no wandb run specified")
                print("   We will attempt to load the config from a wandb run named the same as the checkpoint provided.")
                print("   If this fails, please specify a train config or a wandb run!")
                run_name = ckpt_id  # ckpt_path

            input_config = get_wandb_config(run_name, wandb_entity, wandb_project)

    if input_config is None:
        raise ValueError(
            "Could not find a config for the provided checkpoint. Please provide a wandb run name or a config file."
        )
    # Create the new configuration OrderedDict
    new_config = OrderedDict()

    print(f"Config found for run: {safe_get(input_config, 'run_name', ckpt_path)}")

    new_config["parallel"] = parallel
    
    batch_id = ckpt_id.split("-")[-1].split(":")[0].strip()
<<<<<<< HEAD
    base_run_name = safe_get(input_config, "run_name", ckpt_path) # + f"-{batch_id}"
=======
    base_run_name = safe_get(input_config, "run_name", ckpt_path) + f"-{batch_id}"
>>>>>>> 235821b9
    new_config["base_run_name"] = base_run_name # safe_get(input_config, "run_name", ckpt_path) + "_evaluation"
    
    new_config["default_seed"] = 19
    new_config["precision"] = safe_get(input_config, "precision")
    new_config["tokenizer_name"] = safe_get(input_config, "tokenizer_name")

    model_config = OrderedDict()
    model_config["name"] = safe_get(input_config, "model", {}).get("name")
    model_config["use_pretrained"] = True
    model_config["pretrained_model_name"] = safe_get(input_config, "model", {}).get("pretrained_model_name")
    model_config["tokenizer_name"] = "${tokenizer_name}"

    model_config_inner = OrderedDict()
    for key in input_config.get("model", {}).get("model_config", {}).keys():
        model_config_inner[key] = safe_get(input_config, "model", {}).get("model_config", {}).get(key)
    model_config_inner["use_fa2"] = True
    model_config_inner["deterministic_fa2"] = True

    if head_class_norm:
        model_config_inner["head_class_norm"] = head_class_norm
    if head_class_dropout > 0:
        model_config_inner["head_class_dropout"] = head_class_dropout
    if head_class_act:
        model_config_inner["head_class_act"] = head_class_act
    else:
        model_config_inner["head_class_act"] = safe_get(model_config_inner, "hidden_act", "tanh")
    if pooling_type:
        model_config_inner["pooling_type"] = pooling_type

    if model_config_inner:
        model_config["model_config"] = model_config_inner

    if model_config:
        new_config["model"] = model_config

    new_config["starting_checkpoint_load_path"] = ckpt
    new_config["local_pretrain_checkpoint_folder"] = ckpt_path  # + "/"
    new_config["save_finetune_checkpoint_prefix"] = "./finetuned-checkpoints"
    new_config["save_finetune_checkpoint_folder"] = "${save_finetune_checkpoint_prefix}/${base_run_name}"

    loggers = OrderedDict()

    if track_run:
        wandb_config = OrderedDict()
        assert wandb_entity is not None, "set wandb entity"
        assert track_run_project is not None, "set wandb project for tracking"
        wandb_config["project"] = track_run_project # "bert24-large-v2-evals"
        wandb_config["entity"] = wandb_entity # "bert24"
        loggers["wandb"] = wandb_config
        new_config["loggers"] = loggers

    callbacks = OrderedDict()
    callbacks["lr_monitor"] = {}
    callbacks["speed_monitor"] = {}
    if callbacks:
        new_config["callbacks"] = callbacks

    scheduler = OrderedDict()
    scheduler["name"] = "linear_decay_with_warmup"
    scheduler["t_warmup"] = "0.1dur"
    scheduler["alpha_f"] = 0.0
    if scheduler:
        new_config["scheduler"] = scheduler

    tasks = OrderedDict()

    if not skip_semipro:
        mlmmlu_amateur_semipro = OrderedDict()
        mlmmlu_amateur_semipro["seeds"] = seeds[:4]
        mlmmlu_amateur_semipro["trainer_kwargs"] = {"save_num_checkpoints_to_keep": 0}
        tasks["mlmmlu_amateur_semipro"] = mlmmlu_amateur_semipro

    if not skip_reserve:
        mlmmlu_rookie_reserve = OrderedDict()
        mlmmlu_rookie_reserve["seeds"] = seeds[:3]
        mlmmlu_rookie_reserve["trainer_kwargs"] = {"save_num_checkpoints_to_keep": 0}
        tasks["mlmmlu_rookie_reserve"] = mlmmlu_rookie_reserve

    if not skip_eurlex:
        eurlex = OrderedDict()
        eurlex["seeds"] = seeds[:2]
        eurlex["trainer_kwargs"] = {"save_num_checkpoints_to_keep": 0}
        eurlex["model_config"] = {"problem_type": "multi_label_classification"}
        tasks["eurlex"] = eurlex

    if not skip_mnli:
        mnli = OrderedDict()
        mnli["seeds"] = seeds[:3]
<<<<<<< HEAD
        # mnli["trainer_kwargs"] = {"save_num_checkpoints_to_keep": 0, "max_duration": "2ep", "batch_size": 64, "lr": 3e-5, "weight_decay": 1e-6}
        # mnli["trainer_kwargs"] = {"save_num_checkpoints_to_keep": 1, "max_duration": "3ep", "batch_size": 48, "lr": 5e-5, "weight_decay": 1e-6}
        mnli["trainer_kwargs"] = {"save_num_checkpoints_to_keep": 1, "max_duration": "2ep", "batch_size": 64, "lr": 5e-5, "weight_decay": 1e-6}

        # mnli["trainer_kwargs"] = {"save_num_checkpoints_to_keep": 1, "max_duration": "2ep"}
=======
        mnli["trainer_kwargs"] = {"save_num_checkpoints_to_keep": 1, "max_duration": "2ep"}
>>>>>>> 235821b9
        tasks["mnli"] = mnli

    if not skip_boolq:
        boolq = OrderedDict()
        boolq["seeds"] = seeds[:3]
        boolq["trainer_kwargs"] = {"save_num_checkpoints_to_keep": 0, "max_duration": "4ep"}
        tasks["boolq"] = boolq

    if not skip_wic:
        wic = OrderedDict()
        wic["seeds"] = seeds[:3]
        wic["trainer_kwargs"] = {"save_num_checkpoints_to_keep": 0, "max_duration": "2ep"}
        tasks["wic"] = wic

    if not skip_ultrafeedback:
        ultrafeedback = OrderedDict()
        ultrafeedback["seeds"] = seeds[:2]
        ultrafeedback["trainer_kwargs"] = {"save_num_checkpoints_to_keep": 0,
                                           "max_duration": "1ep",
                                           "max_sequence_length": 1536 if fast_ultrafeedback else 2048}
        tasks["ultrafeedback"] = ultrafeedback

    new_config["tasks"] = tasks

    # Write the new configuration to a YAML file
    output_filename = f"{output_dir}/{ckpt_id}_evaluation.yaml"
    with open(output_filename, "w") as file:
        ordered_yaml_dump(new_config, file, default_flow_style=False)

    print(f"Configuration converted and saved to {output_filename}\n")


if __name__ == "__main__":
    app()<|MERGE_RESOLUTION|>--- conflicted
+++ resolved
@@ -188,11 +188,7 @@
     new_config["parallel"] = parallel
     
     batch_id = ckpt_id.split("-")[-1].split(":")[0].strip()
-<<<<<<< HEAD
     base_run_name = safe_get(input_config, "run_name", ckpt_path) # + f"-{batch_id}"
-=======
-    base_run_name = safe_get(input_config, "run_name", ckpt_path) + f"-{batch_id}"
->>>>>>> 235821b9
     new_config["base_run_name"] = base_run_name # safe_get(input_config, "run_name", ckpt_path) + "_evaluation"
     
     new_config["default_seed"] = 19
@@ -281,15 +277,7 @@
     if not skip_mnli:
         mnli = OrderedDict()
         mnli["seeds"] = seeds[:3]
-<<<<<<< HEAD
-        # mnli["trainer_kwargs"] = {"save_num_checkpoints_to_keep": 0, "max_duration": "2ep", "batch_size": 64, "lr": 3e-5, "weight_decay": 1e-6}
-        # mnli["trainer_kwargs"] = {"save_num_checkpoints_to_keep": 1, "max_duration": "3ep", "batch_size": 48, "lr": 5e-5, "weight_decay": 1e-6}
-        mnli["trainer_kwargs"] = {"save_num_checkpoints_to_keep": 1, "max_duration": "2ep", "batch_size": 64, "lr": 5e-5, "weight_decay": 1e-6}
-
-        # mnli["trainer_kwargs"] = {"save_num_checkpoints_to_keep": 1, "max_duration": "2ep"}
-=======
         mnli["trainer_kwargs"] = {"save_num_checkpoints_to_keep": 1, "max_duration": "2ep"}
->>>>>>> 235821b9
         tasks["mnli"] = mnli
 
     if not skip_boolq:
